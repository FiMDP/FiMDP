dist: focal 

language: python
python:
  - "3.8"

virtualenv:
  system_site_packages: true

addons:
  apt:
    packages:
      - graphviz
      - ffmpeg

# command to install dependencies
install:
  - pip3 install jupyter matplotlib ipympl
  # Fimdpenv custom version
  - git clone https://github.com/xblahoud/fimdpenv
  - cd fimdpenv
  - git checkout fimdp2
  - pip3 install -e .
  - cd ..
  # Install FiMDP
  - pip3 install -e .
# Install Spot
#before_script:
  - wget -q -O - https://www.lrde.epita.fr/repo/debian.gpg | sudo apt-key add -
  - sudo echo 'deb http://www.lrde.epita.fr/repo/debian/ unstable/' >> /etc/apt/sources.list
  - sudo apt-get update
  - sudo apt-get install spot libspot-dev spot-doc python3-spot
  - sudo ln -s /usr/local/lib/python3.8/site-packages/spot/ /usr/local/lib/python3.8/dist-packages/spot
  - sudo ln -s /usr/local/lib/python3.8/site-packages/buddy.py /usr/local/lib/python3.8/dist-packages
  - sudo ln -s /usr/local/lib/python3.8/site-packages/_buddy* /usr/local/lib/python3.8/dist-packages/

# command to run tests
script:
  - cd tests
<<<<<<< HEAD
  - ./test.sh
#  - python3 test_buchi.py
#  - python3 test_lcmdp.py
#  - python3 test_mecs.py
#  - python3 test_mincap.py
#  - python3 test_product.py
#  - python3 test_product_selector.py
#  - python3 test_reachability.py
#  - python3 test_safety.py
#  - python3 test_strategy.py
#  - python3 test_strategy_old.py
#  - jupyter nbconvert --execute ../tut/ExplicitEnergy.ipynb --to html
#  - jupyter nbconvert --execute ../tut/Labeled.ipynb --to html
#  - jupyter nbconvert --execute ../tut/Solvers.ipynb --to html
=======
#  - ./test.sh
  - python3 test_buchi.py
# - python3 test_storm_io.py
  - python3 test_lcmdp.py
  - python3 test_mecs.py
  - python3 test_mincap.py
  - python3 test_product.py
  - python3 test_product_selector.py
  - python3 test_reachability.py
  - python3 test_safety.py
  - python3 test_strategy.py
  - python3 test_strategy_old.py
  - jupyter nbconvert --execute ../tut/ExplicitEnergy.ipynb --to html
  - jupyter nbconvert --execute ../tut/ProductDBA.ipynb --to html
  - jupyter nbconvert --execute ../tut/Solvers.ipynb --to html
# - jupyter nbconvert --execute ../tut/Storm_and_prism.ipynb --to html
>>>>>>> 476c5835
<|MERGE_RESOLUTION|>--- conflicted
+++ resolved
@@ -37,22 +37,6 @@
 # command to run tests
 script:
   - cd tests
-<<<<<<< HEAD
-  - ./test.sh
-#  - python3 test_buchi.py
-#  - python3 test_lcmdp.py
-#  - python3 test_mecs.py
-#  - python3 test_mincap.py
-#  - python3 test_product.py
-#  - python3 test_product_selector.py
-#  - python3 test_reachability.py
-#  - python3 test_safety.py
-#  - python3 test_strategy.py
-#  - python3 test_strategy_old.py
-#  - jupyter nbconvert --execute ../tut/ExplicitEnergy.ipynb --to html
-#  - jupyter nbconvert --execute ../tut/Labeled.ipynb --to html
-#  - jupyter nbconvert --execute ../tut/Solvers.ipynb --to html
-=======
 #  - ./test.sh
   - python3 test_buchi.py
 # - python3 test_storm_io.py
@@ -66,7 +50,6 @@
   - python3 test_strategy.py
   - python3 test_strategy_old.py
   - jupyter nbconvert --execute ../tut/ExplicitEnergy.ipynb --to html
-  - jupyter nbconvert --execute ../tut/ProductDBA.ipynb --to html
+  - jupyter nbconvert --execute ../tut/Labeled.ipynb --to html
   - jupyter nbconvert --execute ../tut/Solvers.ipynb --to html
-# - jupyter nbconvert --execute ../tut/Storm_and_prism.ipynb --to html
->>>>>>> 476c5835
+# - jupyter nbconvert --execute ../tut/StormAndPrism.ipynb --to html