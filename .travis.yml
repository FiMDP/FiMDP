--- conflicted
+++ resolved
@@ -20,9 +20,5 @@
   - python ./tests/test_mincap.py
   - python ./tests/test_reachability.py
   - python ./tests/test_safety.py
-<<<<<<< HEAD
   - python ./tests/test_strategy.py
-=======
-  - python ./tests/test_strategy.py
-  - python ./tut/StrategyTypes.py
->>>>>>> a7150b89
+  - python ./tut/StrategyTypes.py