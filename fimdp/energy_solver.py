--- conflicted
+++ resolved
@@ -3,13 +3,8 @@
 """
 
 from math import inf
-<<<<<<< HEAD
-from sys import stderr
-from fixpoints import largest_fixpoint, least_fixpoint, pick_best_action, argmin
-=======
 
 from .fixpoints import largest_fixpoint, least_fixpoint
->>>>>>> c8cdb896
 
 # objectives
 MIN_INIT_CONS = 0
