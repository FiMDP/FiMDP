"""Module with energy-aware qualitative solvers for Consumption MDPs

Currently, the supported objectives are:
 * minInitCons: reaching a reload state within >0 steps
 * safe       : survive from `s` forever
 * positiveReachability(T)  : survive and the probability of reaching
         some target from T is positive (>0)
 * almostSureReachability(T): survive and the probability of reaching
         some target from T is 1
 * Büchi(T) : survive and keep visiting T forever (with prob. 1).

The results of a solver for an objective `o` are twofolds:
 1. For each state `s` we provide value `o[s]` which is the minimal initial
    load of energy needed to satisfy the objective `o` from `s`.
 2. Corresponding strategy that, given at least `o[s]` in `s` guarantees that
    `o` is satisfied. [setting `compute_strategy=False disables this]

The computed values `o[s]` from 1. can be visualized in the `mdp` object by
setting `mdp.EL=solver` and then calling `mdp.show()`.
"""

from math import inf

from .fixpoints import largest_fixpoint, least_fixpoint, argmin, pick_best_action

# objectives
MIN_INIT_CONS = 0
SAFE = 1
POS_REACH = 2
AS_REACH = 3
BUCHI = 4
HELPER = 5
OBJ_COUNT = 6


class EnergySolver:
<<<<<<< HEAD
    """Solve qualitative objectives for Consumption MDPs.

    This implements the algorithms as described in the paper
    Qualitative Controller Synthesis for Consumption Markov Decision Processes

    Parameters
    ==========
     * mdp: `ConsMDP` object
     * cap: `int`; energy capacity for given objective
     * targets: `iterable`; states of `mdp` that are targets for the objectives.
     * compute_strategy: `bool`; if False, don't compute the strategy.
=======
    """Compute minimum levels of energy needed to fulfill objectives
    with given capacity (and target set).

    For each objective `o` and each state `s`, compute a value `o[s]
    which guaranteed that there exists a strategy with fiven capacity
    that fulfills `o` from `s` and it needs `o[s]` to start with in `s`.
    
    Currently, the supported objectives are:
     * minInitCons: reaching a reload state within >0 steps
     * safe       : survive from `s` forever
     * positiveReachability(T)  : survive and the probability of reaching
             some target from T is positive (>0)
     * almostSureReachability(T): survive and the probability of reaching
             some target from T is 1
     * Büchi(T) : survive and keep visiting T forever (with prob. 1).
>>>>>>> 7a85e302
    """

    def __init__(self, mdp, cap=inf, targets=None):
        # cap has to be defined
        if cap is None:
            cap = inf

        self.mdp         = mdp
        self.states      = mdp.num_states
        self.cap         = cap
        self.targets     = targets

        # minInitCons & Safe^cap
        self.mic_values  = None
        self.safe_values = None

        # Reachability
        self.pos_reach_values = None
        self.alsure_values = None

        # Buchi
        self.buchi_values = None

        # reloads
        self.is_reload  = lambda x: self.mdp.is_reload(x)

        self.strategy = {}

        # HOOKS
        # Hooks that enable creation of heuristic-based child classes.
        # IMPORTANT: these are only used in reachability objectives,
        # not safety.
        #
        # Initialization of argmin function for fixpoint computations.
        self.argmin = argmin
        self.largest_fixpoint = largest_fixpoint


    ### Helper functions ###
    # * reload_capper     : [v]^cap
    # * action_value      : the worst value of succ(a) + cons(a)
    # * action_value_T    : directed action value
    # * sufficient_levels : inicialized safe values
    # * init_strategy     : initializes an empty strategy for given objective
    # * copy_strategy     : copy strategy on given states from one strategy to another
    # * update_function   : return function that updates strategy for given objective (or does nothing)

    def _reload_capper(self, s, v):
        """Reloads with value < capacity should be 0,
        anything above capacity should be ∞
        """
        # +1 handles cases when self.cap is ∞
        if v >= self.cap+1:
            return inf
        if self.is_reload(s):
            return 0
        return v

    def _action_value(self, a, values, zero_cond = None):
        """
        - action    : `ActionData` action of MDP to evaluate
        - values    : `list of ints` current values
        - zero_cond : `list of Bool` if `True` for `s`, the
                       value of `s` will be trated as 0
        """
        if zero_cond is None:
            zero_cond = self.is_reload
        non_reload_succs = [values[succ] for succ in a.distr.keys()
                   if not zero_cond(succ)]
        a_v = 0 if len(non_reload_succs) == 0 else max(non_reload_succs)
        return a_v + a.cons

    def _action_value_T(self, a, values, survival_val=None):
        """Compute value of action wtih preference and survival.

        The value picks a preferred target `t` that it wants to reach;
        considers `values` for `t` and `survival` for the other successors.
        Chooses the best (minimum) among possible `t` from `a.succs`.

        The value is cost of the action plus minimum of `v(t)` over
        t ∈ a.succs where `v(t)` is:
        ```
        max of {values(t)} ∪ {survival(t') | t' ∈ a.succ & t' ≠ t}
        ```
        where survival is given by `survival_val` vector. It's
        `self.safe_values` as default.

        Parameters
        ==========
        `a` : action_data, action for which the value is computed.
        `values` = vector with current values.
        `survival_val` = Function: `state` -> `value` interpreted as "what is
                         the level of energy I need to have in order to survive
                         if I reach `state`". Returns `self.safe_values[state]`
                         by default.
        """
        if survival_val is None:
            survival_val = lambda s: self.safe_values[s]

        # Initialization
        candidate = inf
        succs = a.distr.keys()

        for t in succs:
            # Compute value for t
            survivals = [survival_val(s) for s in succs if s != t]
            current_v = values[t]
            t_v = max([current_v] + survivals)

            # Choose minimum
            if t_v < candidate:
                candidate = t_v
            #print(f"{a.src} -- {a.label} -> {t}:{t_v}")
        return candidate + a.cons

    def _sufficient_levels(self, values=None,
                           removed=None,
                           init_val=lambda s: inf,
                           objective=HELPER):
        """Compute the safe_values using the largest-fixpoint method
        based on minInitCons computation with removal of reload states
        that have minInitCons() = ∞ in the previous itertions.

        The first computation computes, in fact, minInitCons (redundantly)

        The worst-case complexity is |R| * minInitCons = |R|*|S|^2

        `values`  : list used for computation
                    self.safe_values as default
        `removed` : set of reloads - start with the reloads already removed
                    ∅ by default
        `init_val`: state -> value - defines the values at the start of each
                    iteration of inner fixpoint (currently needed only for)
                    almost-sure reachability. It simulates switching between
                    the MDP with 2 sets of reload states (one before, one
                    [the original set R] after reaching T). 
        """
        if values is None:
            values = self.safe_values

        if removed is None:
            removed = set()

        done = False
        while not done:
            # Compute fixpoint without removed reloads
            self._init_strategy(objective)

            # Reset the computation, by default set all values to ∞.
            # `init_val: s -> v
            for s in range(self.states):
                values[s] = init_val(s)

            # Mitigate reload removal
            zero_cond = lambda x: self.is_reload(x) and x not in removed
            rem_action_value = lambda a, v: self._action_value(a, v, zero_cond)

            # Removed reloads are skipped
            skip_cond = lambda x: x in removed # Improve performance only
            # Over capacity values -> ∞
            cap = lambda s, v: inf if v > self.cap else v

            largest_fixpoint(self.mdp, values,
                             rem_action_value,
                             value_adj=cap,
                             skip_state=skip_cond,
                             on_update=self._update_function(objective))

            done = True
            # Iterate over reloads and remove unusable ones (∞)
            for s in range(self.states):
                if self.is_reload(s) and values[s] == inf:
                    if s not in removed:
                        removed.add(s)
                        done = False

        # Set reload values to 0, "< & +1"-trick to handle ∞
        for s in range(self.states):
                if self.mdp.is_reload(s) and values[s] < self.cap+1:
                    values[s] = 0

    def _init_strategy(self, objective):
        """Initialize strategy for given objective to be empty.

        The empty strategy is a list with an empty dict for each state.
        """
        if objective not in range(OBJ_COUNT):
            raise ValueError(f"Objective must be between 0 and {OBJ_COUNT-1}. {objective} was given!")
        self.strategy[objective] = [{} for s in range(self.states)]

    def _copy_strategy(self, source, to, state_set=None):
        """Copy strategy for objective `source` to objective `to` for states in `states_set`

        Parameters:
        ===========
        `source` : int, index of objective to copy from
        `to`     : int, index of objective to copy to
        `state_set` : set of states for which to copy the strategy
                       -- all states by default
        """
        if state_set is None:
            state_set = range(self.states)

        if source not in range(OBJ_COUNT):
            raise ValueError(f"Objective must be between 0 and {OBJ_COUNT-1}. {source} was given!")
        if to not in range(OBJ_COUNT):
            raise ValueError(f"Objective must be between 0 and {OBJ_COUNT-1}. {to} was given!")

        for s in state_set:
            self.strategy[to][s] = self.strategy[source][s].copy()




    def _update_function(self, objective):
        """Return update function for given objective.

        Returns function that should be passed to `largest_fixpoint` to
        update strategy for given objective.
        """
        if objective not in range(OBJ_COUNT):
            raise ValueError(f"Objective must be between 0 and {OBJ_COUNT-1}. {objective} was given!")

        def update(s, v, a):
            self.strategy[objective][s][v] = a.label

        return update

    ### Functions for running the computations for objectives ###
    # * compute_minInitCons
    # * compute_safe
    # * compute_positive_reachability
    # * compute_almost_sure_reachability
    # * compute_buchi
    def _compute_minInitCons(self):
        objective = MIN_INIT_CONS
        self._init_strategy(objective)

        self.mic_values = [inf] * self.states
        cap = lambda s, v: inf if v > self.cap else v
        largest_fixpoint(self.mdp,
                         self.mic_values,
                         self._action_value,
                         value_adj=cap,
                         on_update=self._update_function(objective))

    def _compute_safe(self):
        objective = SAFE
        self._init_strategy(objective)

        self.safe_values = [inf] * self.states
        self._sufficient_levels(self.safe_values, objective=objective)

        # Set the value of Safe to 0 for all good reloads
        for s in range(self.states):
            if self.mdp.is_reload(s) and self.safe_values[s] < self.cap+1:
                self.safe_values[s] = 0

    def _compute_positive_reachability(self):
        objective = POS_REACH
        self._init_strategy(objective)

        # Initialize:
        #  * safe_value for target states
        #  * inf otherwise
        self.get_safe()
        self.pos_reach_values = [inf] * self.states

        for t in self.targets:
            self.pos_reach_values[t] = self.safe_values[t]

        self.largest_fixpoint(self.mdp, self.pos_reach_values,
                         self._action_value_T,
                         value_adj=self._reload_capper,
                         # Target states are always safe_values[t]
                         skip_state=lambda x: x in self.targets,
                         on_update=self._update_function(objective),
                         argmin=self.argmin)

        self._copy_strategy(SAFE, objective, self.targets)

    def _compute_almost_sure_reachability(self):
        objective = AS_REACH
        # removed stores reloads that had been removed from the MDP
        removed = set()

        # Initialize the helper values
        self.reach_safe = [inf] * self.states

        # Initialized safe values after reaching T
        self.get_safe()
        safe_after_T = lambda s: self.safe_values[s] if s in self.targets else inf

        done = False
        while not done:
            ### 2.1.1.
            # safe_after_T initializes each iteration of the fixpoint with:
            #  * self.safe_values[t] for targets (reach done, just survive)
            #  * ∞ for the rest

            self._sufficient_levels(self.reach_safe, removed, safe_after_T)

            ### 2.1.2. Initialize PosReach_M:
            #  * safe_value for target states
            #  * inf otherwise
            self.alsure_values = [inf] * self.states
            for t in self.targets:
                self.alsure_values[t] = self.get_safe()[t]

            self._init_strategy(objective)

            ### 2.1.3 Compute PosReach on sub-MDP
            # Mitigate reload removal (use Safe_M for survival)
            rem_survival_val = lambda s: self.reach_safe[s]
            rem_action_value = lambda a, v: self._action_value_T(a, v, survival_val=rem_survival_val)

            # Avoid unnecesarry computations
            is_removed = lambda x: x in removed  # always ∞
            is_target = lambda x: x in self.targets  # always Safe
            skip_cond = lambda x: is_removed(x) or is_target(x)

            ## Finish the fixpoint
            self.largest_fixpoint(self.mdp, self.alsure_values,
                             rem_action_value,
                             value_adj=self._reload_capper,
                             skip_state=skip_cond,
                             on_update=self._update_function(objective),
                             argmin=self.argmin)

            ### 2.2. & 2.3. Detect bad reloads and remove them
            done = True
            # Iterate over reloads and remove unusable ones (∞)
            for s in range(self.states):
                if self.is_reload(s) and self.alsure_values[s] == inf:
                    if s not in removed:
                        removed.add(s)
                        done = False

            self._copy_strategy(SAFE, objective, self.targets)

    def _compute_buchi(self):
        objective = BUCHI

        # removed stores reloads that had been removed from the MDP
        removed = set()

        # Initialize the helper values
        self.buchi_safe = [inf] * self.states

        done = False
        while not done:
            ### 1.1. Compute Safe(M\removed) and store it in buchi_safe
            self._sufficient_levels(self.buchi_safe, removed, objective=HELPER)

            ### 1.2. Initialization of PosReach_M
            #  * buchi_safe for target states
            #  * inf otherwise
            self.buchi_values = [inf] * self.states
            for t in self.targets:
                self.buchi_values[t] = self.buchi_safe[t]

            self._init_strategy(objective)

            ### 1.3. Computation of PosReach on sub-MDP (with removed reloads)
            ## how much do I need to survive via this state after reloads removal
            # Use Safe_m (stored in buchi_safe) as value needed for survival
            rem_survival_val = lambda s: self.buchi_safe[s]
            # Navigate towards T and survive with Safe_m
            rem_action_value = lambda a, v: self._action_value_T(a, v, survival_val=rem_survival_val)

            ## Avoid unnecessary computations
            is_removed = lambda x: x in removed  # always ∞
            is_target = lambda x: x in self.targets  # always Safe_M
            skip_cond = lambda x: is_removed(x) or is_target(x)

            ## Finish the fixpoint
            self.largest_fixpoint(self.mdp, self.buchi_values,
                             rem_action_value,
                             value_adj=self._reload_capper,
                             skip_state=skip_cond,
                             on_update=self._update_function(objective),
                             argmin=self.argmin)

            ### 2. & 3. Detect bad reloads and remove them
            done = True
            # Iterate over reloads and remove unusable ones (∞)
            for s in range(self.states):
                if self.is_reload(s) and self.buchi_values[s] == inf:
                    if s not in removed:
                        removed.add(s)
                        done = False

            self._copy_strategy(HELPER, objective, self.targets)

    ### Public interface ###
    # * get_minInitCons
    # * get_safe
    # * get_positiveReachability
    # * get_almostSureReachability
    # * get_Buchi
    def get_minInitCons(self, recompute=False):
        """Return (and compute) minInitCons list for self.mdp.

        MinInitCons(s) is the maximal energy needed to reach reload.
        Computed by largest fixpoint that is reached within at most
        ``|S|`` iterations.

        If self.cap is set than treat values > self.cap as ∞.

        When called for the first time, compute the values.
        Recompute the values if requested by `recompute`.
        """
        if self.mic_values is None or recompute:
            self._compute_minInitCons()
        return self.mic_values

    def get_safe(self, recompute=False):
        """Return (and compute) safe runs minimal cost for self.capacity

        When called for the first time, it computes the values.
        Recomputes the values if requested by `recompute`.
        """
        if self.safe_values is None or recompute:
            self._compute_safe()
        return self.safe_values

    def get_positiveReachability(self, recompute=False):
        """Return (and compute) minimal levels for positive
        reachability of `self.targets` and `self.capacity`.

        When called for the first time, compute the values.
        Recomputes the values if requested by `recompute`.

        A Bellman-style equation largest fixpoint solver.

        We start with ∞ for every state and propagate the safe energy
        needed to reach T from the target states further. Use
        `action_value_T` for computing the value of an action.
        Basically, it chooses the best a-successor `t`. The value
        of this successor is the energy needed to safely reach T via this
        successor + the safe energy level from the possibly-reached target
        state, or the energy needed to survive in some other successor
        under the action, whatever is higher.
        """
        if not recompute and self.pos_reach_values is not None:
            return self.pos_reach_values

        self._compute_positive_reachability()
        return self.pos_reach_values

    def get_almostSureReachability(self, recompute=False):
        """Return (and compute) minimal levels for almost-sure
        reachability of `self.targets` and `self.capacity`.

        When called for the first time, compute the values.
        Recompute the values if requested by `recompute`.

        A Bellman-style equation largest fixpoint solver.

        On the high level, it goes as:
          1. Compute Safe = Safe_M (achieved by get_safe())
          2. Repeat the following until fixpoint:
            2.1. Compute PosReach_M with modified Safe_M computation
            2.2. NonReach = {r is reload and PosReach_M[r] = ∞}
            2.3. M = M \ NonReach

        The PosReach_M is computed as:
          2.1.1. Compute modified Safe_M & store it in reach_safe
            - Safe_M[t] = Safe[t] for targets
            - Use fixpoint propagation to complete Safe_M
          2.1.3. PosReach_M[t] = Safe[t] for targets
          2.1.3. fixpoint that navigates to T (using Safe_M)

        This guarantees that after reaching T we have enough energy to
        survive. Until then we can always keep in states (and energy
        levels) with positive reachability of T. After T was reached,
        we can use the reloads not good enough for positive reachability
        again (Safe_M[t] = Safe[t]).

        The first iteration (the first fixpoint achieved) is equal
        to positive reachability.
        """

        if not recompute and self.alsure_values is not None:
            return self.alsure_values

        self._compute_almost_sure_reachability()
        return self.alsure_values

    def get_Buchi(self, recompute=False):
        """Return (and compute) minimal levels for Buchi
        objective with `self.targets` and `self.capacity`.

        When called for the first time, compute the values.
        Recomputes the values if requested by `recompute`.

        A Bellman-style equation largest fixpoint solver.

        On the high level, repeat following until fixpoint:
          1. compute PosReach_M
          2. NonReach = {r is reload and PosReach_M[r] = ∞}
          3. M = M \ NonReach

        The PosReach_M is computed as:
          1.1. Safe_M (largest_fixpoint)
          1.2. PosReach_M[t] = Safe_M[t] for targets
          1.3. fixpoint that navigates to T

        This guarantees that we can always keep in states that
        have positive probability of reaching T and that we can
        always eventually reach energy sufficient to navigate
        towards T.

        In contrast to `almostSureReachability` here we do not set
        the `buchi_safe` values of targets to `safe_values` after
        each iteration. This si because after reaching a target,
        we still need to reach target again. So the steps 1.1 and
        1.2 slightly differ. Otherwise, the computation is the same.

        The first iteration (the first fixpoint achieved) is equal
        to positive reachability.
        """

        if not recompute and self.buchi_values is not None:
            return self.buchi_values

        self._compute_buchi()

        return self.buchi_values

    def get_minimal_levels(self, objective, recompute=False):
        """Return (and compute) minimal levels required to satisfy given objective

            `objective` : one of MIN_INIT_CONS, SAFE, POS_REACH, AS_REACH, BUCHI
            `recompute` : if `True` forces all computations to be done again
        """
        if objective == MIN_INIT_CONS:
            return self.get_minInitCons(recompute=recompute)
        if objective == SAFE:
            return self.get_safe(recompute=recompute)
        if objective == POS_REACH:
            return self.get_positiveReachability(recompute=recompute)
        if objective == AS_REACH:
            return self.get_almostSureReachability(recompute=recompute)
        if objective == BUCHI:
            return self.get_Buchi(recompute=recompute)

    def get_strategy(self, objective, recompute=False):
        """Return (and compute) strategy such that it ensures it can handle
        the minimal levels of energy required to satisfy given objective
        from each state (if < ∞).

        `objective` : one of MIN_INIT_CONS, SAFE, POS_REACH, AS_REACH, BUCHI
        `recompute` : if `True` forces all computations to be done again
        """
        self.get_minimal_levels(objective, recompute=recompute)
        return self.strategy[objective]


class EnergySolver_GoalLeaning(EnergySolver):
    """Solver that prefers actions leading to target with higher probability.

    This class extends `EnergySolver` (implementation of CAV'2020 algorithms)
    by a heuristic that make the strategies more useful for control. The main
    goal of this class is to create strategies that go to targets quickly.

    The solver modifies only the computation of positive reachability computation.

    Among action that achieves the minimal _action_value_T, choose the one with
    the highest probability of hitting the picked successor. The modification is
    twofold:
     1. redefine _action_value_T
     2. instead of classical argmin, use pick_best_action that works on tuples
        (value, probability of hitting good successor).

    See more technical description in docstring for _action_value_T.
    """

    def __init__(self, *args, **kwargs):
        super().__init__(*args, **kwargs)
        self.argmin = pick_best_action

        # This allows to use threshold-aware action_value_T
        # Do not modify, the results might give un-optimal results. The
        # results will be correct, but would never allow to use actions
        # with success likelihood below the threshold
        self.threshold = 0

    def _action_value_T(self, a, values, survival_val=None, threshold=None):
        """Compute value of action with preference and survival.

        Return also the probability with which the action can lead to the
        picked successor. Disregards successors whose probability of being
        chosen is below the given threshold. Among successors with the same
        value pick the largest probability.

        The value picks a preferred target `t` that it wants to reach;
        considers `values` for `t` and `survival` for the other successors.
        Chooses the best (minimum) among possible `t` from `a.succs`.

        The value is cost of the action plus minimum of `v(t)` over
        t ∈ a.succs where `v(t)` is:
        ```
        max of {values(t)} ∪ {survival(t') | t' ∈ a.succ & t' ≠ t}
        ```
        where survival is given by `survival_val` vector. It's
        `self.safe_values` as default.

        Parameters
        ==========
        `a` : action_data, action for which the value is computed.
        `values` = vector with current values.
        `survival_val` = Function: `state` -> `value` interpreted as "what is
                         the level of energy I need to have in order to survive
                         if I reach `state`". Returns `self.safe_values[state]`
                         by default.

        Returns
        =======
        `(action_value, prob)` where `action_value` is the value of the action
                        and `prob` is the probability that the action would
                        go to the picked successor that enables this value.
        """
        if threshold is None:
            threshold = self.threshold
        if survival_val is None:
            survival_val = lambda s: self.safe_values[s]

        # Initialization
        candidate = inf
        prob = 0
        succs = a.distr.keys()

        for t in succs:
            t_p = a.distr[t] # Likelihood of t being the outcome

            if t_p < threshold:
                continue
            # Compute value for t
            survivals = [survival_val(s) for s in succs if s != t]
            current_v = values[t]
            t_v = max([current_v] + survivals)

            # Choose minimum
            if t_v < candidate or (t_v == candidate and t_p > prob):
                candidate = t_v
                prob = t_p
            # print(f"{a.src} -- {a.label} -> {t}:{t_v}")
        return candidate + a.cons, prob


class EnergySolver_ThresholdGoalLeaning(EnergySolver_GoalLeaning):
    """Solver that disregards unlikely outcomes.

    In addition to `EnergySolver_GoalLeaning`, this class uses 2 fixpoints
    for computing (positive) reachability. The first fixpoint ignores actions
    that would lead towards the target with probability below the given
    treshold. The other fixpoint is run with threshold=0 to cover the cases
    where the below-threshold outcomes only would lead to higher initial
    loads.

    Parameters
    ==========
     * mdp: `ConsMDP` object
     * cap: `int`; energy capacity for given objective
     * targets: `iterable`; states of `mdp` that are targets for the objectives.
     * compute_strategy: `bool`; if False, don't compute the strategy.
    * treshold: (float) a probability treshold. Actions below this treshold
              will be ignored as much as we can. MUST BE GIVEN as keyword argument
    """

    def __init__(self, *args, **kwargs):
        threshold = kwargs.pop("threshold")
        super().__init__(*args, **kwargs)
        self.threshold = threshold
        self.argmin = pick_best_action
        self.largest_fixpoint = self.double_fixpoint

    def double_fixpoint(self, *args, **kwargs):
        # First fixpoint using threshold
        largest_fixpoint(*args, **kwargs)

        # Second fixpoint without threshold
        threshold = self.threshold # remember original value
        self.threshold = 0
        largest_fixpoint(*args, **kwargs)
        self.threshold = threshold


class EnergyLevels_least(EnergySolver):
    """Variant of EnergyLevels class that uses (almost)
        least fixpoint to compute Safe values.

        The worst case number of iterations is c_max * ``|S|``
        and thus the worst case complexity is ``c_max * |S|^2``
        steps. The worst case complexity of the largest
        fixpoint version is ``|S|``^2 iterations and thus
        ``|S|``^3 steps.
    """

    def get_safe(self, recompute=False):
        """Return (and compute) safe runs minimal cost for
        self.capacity using the iteration from minInitCons
        towards an higher fixpoint.

        When called for the first time, it computes the values.
        Recomputes the values if requested by `recompute`.
        """
        if self.safe_values is None or recompute:
            self.safe_values = list(self.get_minInitCons(recompute))
            cap = lambda s, v: inf if v > self.cap else v
            # The +1 trick handels cases when cap=∞
            zero_c = lambda succ: (self.mdp.is_reload(succ) and \
                                  self.safe_values[succ] < self.cap+1)

            action_value = lambda a, values: self._action_value(a, values, zero_c)

            least_fixpoint(self.mdp, self.safe_values,
                             action_value,
                             value_adj=cap)

            # Set the value of Safe to 0 for all good reloads
            for s in range(self.states):
                if self.mdp.is_reload(s) and self.safe_values[s] < self.cap+1:
                    self.safe_values[s] = 0
        return self.safe_values<|MERGE_RESOLUTION|>--- conflicted
+++ resolved
@@ -34,7 +34,6 @@
 
 
 class EnergySolver:
-<<<<<<< HEAD
     """Solve qualitative objectives for Consumption MDPs.
 
     This implements the algorithms as described in the paper
@@ -46,23 +45,6 @@
      * cap: `int`; energy capacity for given objective
      * targets: `iterable`; states of `mdp` that are targets for the objectives.
      * compute_strategy: `bool`; if False, don't compute the strategy.
-=======
-    """Compute minimum levels of energy needed to fulfill objectives
-    with given capacity (and target set).
-
-    For each objective `o` and each state `s`, compute a value `o[s]
-    which guaranteed that there exists a strategy with fiven capacity
-    that fulfills `o` from `s` and it needs `o[s]` to start with in `s`.
-    
-    Currently, the supported objectives are:
-     * minInitCons: reaching a reload state within >0 steps
-     * safe       : survive from `s` forever
-     * positiveReachability(T)  : survive and the probability of reaching
-             some target from T is positive (>0)
-     * almostSureReachability(T): survive and the probability of reaching
-             some target from T is 1
-     * Büchi(T) : survive and keep visiting T forever (with prob. 1).
->>>>>>> 7a85e302
     """
 
     def __init__(self, mdp, cap=inf, targets=None):
@@ -91,7 +73,7 @@
 
         self.strategy = {}
 
-        # HOOKS
+	# HOOKS
         # Hooks that enable creation of heuristic-based child classes.
         # IMPORTANT: these are only used in reachability objectives,
         # not safety.
@@ -99,7 +81,6 @@
         # Initialization of argmin function for fixpoint computations.
         self.argmin = argmin
         self.largest_fixpoint = largest_fixpoint
-
 
     ### Helper functions ###
     # * reload_capper     : [v]^cap
